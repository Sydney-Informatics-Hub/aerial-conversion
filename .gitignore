--- conflicted
+++ resolved
@@ -158,17 +158,13 @@
 #  and can be added to the global gitignore or merged into this file.  For a more nuclear
 #  option (not recommended) you can uncomment the following to ignore the entire idea folder.
 #.idea/
-<<<<<<< HEAD
 
 notebooks/gis-hd-200x200-3/
+notebooks/output/
+notebooks/wandb/
 
-notebooks/output/
-
-notebooks/wandb/
-=======
 weights/*
 .DS_Store
 output_data/*
 detectron2/*
 detectron2
->>>>>>> 0a142862
