# Byte-compiled / optimized / DLL files
__pycache__/
*.py[cod]
*$py.class

# C extensions
*.so

# Distribution / packaging
.Python
build/
develop-eggs/
dist/
downloads/
eggs/
.eggs/
lib/
lib64/
parts/
sdist/
var/
wheels/
share/python-wheels/
*.egg-info/
.installed.cfg
*.egg
MANIFEST

# PyInstaller
#  Usually these files are written by a python script from a template
#  before PyInstaller builds the exe, so as to inject date/other infos into it.
*.manifest
*.spec

# Installer logs
pip-log.txt
pip-delete-this-directory.txt

# Unit test / coverage reports
htmlcov/
.tox/
.nox/
.coverage
.coverage.*
.cache
nosetests.xml
coverage.xml
*.cover
*.py,cover
.hypothesis/
.pytest_cache/
cover/

# Translations
*.mo
*.pot

# Django stuff:
*.log
local_settings.py
db.sqlite3
db.sqlite3-journal

# Flask stuff:
instance/
.webassets-cache

# Scrapy stuff:
.scrapy

# Sphinx documentation
docs/_build/

# PyBuilder
.pybuilder/
target/

# Jupyter Notebook
.ipynb_checkpoints

# IPython
profile_default/
ipython_config.py

# pyenv
#   For a library or package, you might want to ignore these files since the code is
#   intended to run in multiple environments; otherwise, check them in:
# .python-version

# pipenv
#   According to pypa/pipenv#598, it is recommended to include Pipfile.lock in version control.
#   However, in case of collaboration, if having platform-specific dependencies or dependencies
#   having no cross-platform support, pipenv may install dependencies that don't work, or not
#   install all needed dependencies.
#Pipfile.lock

# poetry
#   Similar to Pipfile.lock, it is generally recommended to include poetry.lock in version control.
#   This is especially recommended for binary packages to ensure reproducibility, and is more
#   commonly ignored for libraries.
#   https://python-poetry.org/docs/basic-usage/#commit-your-poetrylock-file-to-version-control
#poetry.lock

# pdm
#   Similar to Pipfile.lock, it is generally recommended to include pdm.lock in version control.
#pdm.lock
#   pdm stores project-wide configurations in .pdm.toml, but it is recommended to not include it
#   in version control.
#   https://pdm.fming.dev/#use-with-ide
.pdm.toml

# PEP 582; used by e.g. github.com/David-OConnor/pyflow and github.com/pdm-project/pdm
__pypackages__/

# Celery stuff
celerybeat-schedule
celerybeat.pid

# SageMath parsed files
*.sage.py

# Environments
.env
.venv
env/
venv/
ENV/
env.bak/
venv.bak/

# Spyder project settings
.spyderproject
.spyproject

# Rope project settings
.ropeproject

# mkdocs documentation
/site

# mypy
.mypy_cache/
.dmypy.json
dmypy.json

# Pyre type checker
.pyre/

# pytype static type analyzer
.pytype/

# Cython debug symbols
cython_debug/

# PyCharm
#  JetBrains specific template is maintained in a separate JetBrains.gitignore that can
#  be found at https://github.com/github/gitignore/blob/main/Global/JetBrains.gitignore
#  and can be added to the global gitignore or merged into this file.  For a more nuclear
#  option (not recommended) you can uncomment the following to ignore the entire idea folder.
#.idea/
<<<<<<< HEAD

notebooks/gis-hd-200x200-3/
notebooks/output/
notebooks/wandb/

=======
.DS_Store
weights/chatswood_buildings_poc.pth
>>>>>>> 567a5fa4
weights/*
.DS_Store
output_data/*
detectron2/*
detectron2
urban-small-2/*
urban-small-2<|MERGE_RESOLUTION|>--- conflicted
+++ resolved
@@ -158,16 +158,13 @@
 #  and can be added to the global gitignore or merged into this file.  For a more nuclear
 #  option (not recommended) you can uncomment the following to ignore the entire idea folder.
 #.idea/
-<<<<<<< HEAD
 
 notebooks/gis-hd-200x200-3/
 notebooks/output/
 notebooks/wandb/
-
-=======
 .DS_Store
 weights/chatswood_buildings_poc.pth
->>>>>>> 567a5fa4
+
 weights/*
 .DS_Store
 output_data/*
