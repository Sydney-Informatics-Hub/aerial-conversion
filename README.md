--- conflicted
+++ resolved
@@ -137,7 +137,6 @@
 `--tile-size` argument is the size of the tiles in meters.
 
 
-<<<<<<< HEAD
 ## Other Scrpts
 
 ### Splitting Dataset
@@ -150,8 +149,6 @@
 python -m aerial_conversion.scripts.coco_split -s 0.667 /path/to/test_valid.json /path/to/save/output/test.json /path/to/save/output/valid.json
 ```
 
-=======
-## Other Scripts
 
 ### Balancing dataset
 
@@ -175,7 +172,7 @@
 ```
 
 `--balance_cats` argument is a store-true argument. If it is set, the dataset will be balanced by removing a subsample of the images which have only a single category (the biggest category).
->>>>>>> 5682e91d
+
 
 
 <!-- ---
