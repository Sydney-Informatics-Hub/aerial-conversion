<<<<<<< HEAD
matplotlib
netron
numpy
onnx
onnxruntime
=======
opencv-python
pillow
>>>>>>> 819a9a38
pre-commit
roboflow
Sphinx
sphinx_rtd_theme
torch
torchvision
tqdm
wandb

aerial_conversion@git+https://github.com/Sydney-Informatics-Hub/aerial-conversion.git<|MERGE_RESOLUTION|>--- conflicted
+++ resolved
@@ -1,13 +1,10 @@
-<<<<<<< HEAD
 matplotlib
 netron
 numpy
 onnx
 onnxruntime
-=======
 opencv-python
 pillow
->>>>>>> 819a9a38
 pre-commit
 roboflow
 Sphinx
